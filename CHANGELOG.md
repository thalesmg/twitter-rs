# Changelog for egg-mode

<<<<<<< HEAD
## Pending
### Added
- Added module `list` with `List` and `ListID` structs
  - Thanks to @jkarns275 for the initial implementation!
  - New function `show` to pull up information for a single list
  - New function `ownerships` to pull up lists created by a given user
  - New function `subscriptions` to pull up lists a given user is following that they didn't make
    themselves
  - New function `list` to pull up the combination of `ownerships` and `subscriptions`, up to 100
    entries
  - New function `members` to pull up the users included in a given list
  - New function `memberships` to pull up lists the given user has been added to
  - New function `is_member` to check whether a given user has been included in a given list
  - New function `statuses` to load the tweets posted by the members of a given list
  - New function `subscribers` to pull up the users subscribed to a given list
  - New function `is_subscribed` to check whether a given user is subscribed to a given list
  - New function `add_member` to add a user to a list
  - New function `create` to create a new list
  - New function `delete` to delete a list
  - New function `remove_member` to remove a member from a list
  - New function `subscribe` to subscribe to a list
  - New function `unsubscribe` to unsubscribe from a list
- New enum `service::ListMethod` and `list` field in `service::RateLimitStatus` to contain the rate
  limit info for these methods

### Changed
- `tweet::lookup`, `tweet::lookup_map`, `user::lookup`, and `user::relation_lookup` now all take
  `IntoIterator`s instead of slices.
  - Only a **breaking change** if something that coerces into a slice doesn't also impl
    `IntoIterator<Item=&'a T>`. As Vecs and slices already do this, the common cases are
    source-compatible.
=======
## [0.8.1] - 2017-05-18

0.8.1 is a quick patch to update to `*ring*` version 0.9.4, to prevent linking issues when used with
`*ring*` 0.9.x.
>>>>>>> 48bdf128

## [0.8.0] - 2016-01-30
### Added
- New authentication functions `bearer_token` and `invalidate_bearer`, to perform Application-only
  authentication
- New function `direct::conversations` and related structs `ConversationTimeline` and
  `DMConversations` to load direct messages as a pre-sorted set of conversation threads

### Changed
- The Great Token Refactor of 0.8
  - Rather than forcing consumers of the library to handle their consumer token and access token
    separately, the key/token pairs have been renamed to `KeyPair` while the `Token` struct has been
    turned into an enum that contains the two `KeyPair`s necessary to authenticate to Twitter.
  - Every function that connects to twitter no longer takes the consumer token and access token
    separately, instead taking the new `Token` enum to authenticate.
  - The `access_token` function now returns the `Token` enum which includes the newly-minted access
    token, in addition to consuming the consumer token given to it.
  - `KeyPair` and `Token` implement Clone, so the consumer token can be cloned when given to
    `access_token` if multiple account support is necessary.
  - All of the above amounts to **an enormous breaking change**, for which I must apologize. It's
    this way so I can support application-only authentication. Hopefully the loss of extra text for
    all those function calls can make up for it.
- Quality-of-life changes to various structs, all of which are **breaking changes**, semantically if
  not syntactically:
  - `Tweet::display_text_range` is now `Option<(usize, usize)>` and counts byte offsets instead of
    character indices
  - All IDs used in any API struct are now u64, except for cursor IDs, since they need to be able to
    be -1
  - All `indices` for Entity structs are now called `range`, are now `(usize, usize)`, and refer to
    byte offsets instead of codepoint offsets
- `user::lookup_ids` and `user::lookup_names`, which were deprecated in 0.4.0, have been removed, in
  favor of `user::lookup`
  - This is a **breaking change**
- Updated `hyper` to 0.10 and added `hyper-native-tls` for TLS connections to Twitter
  - This should allow for much easier building on Windows now!

## [0.7.0] - 2016-11-30
### Added
- New iterator structs `ResponseIterRef` and `ResponseIterMut` to iterate over
  references in a response
- New module `text` to handle entity extraction and character count of arbitrary text
  - New function `url_entities` to parse URLs from given text
  - New function `character_count` to count characters in the given text after
    accounting for URL shortening
  - New function `characters_remaining` to provide a convenience method for displaying
    the number of characters remaining in a 140-character tweet after including the given text
  - New function `mention_list_entities` to parse user and list mentions from given text
  - New function `mention_entities` to parse just user mentions from given text
  - New function `hashtag_entities` to parse just hashtags from given text
  - New function `symbol_entities` to parse just cashtags from given text
  - New function `reply_mention_entity` to parse a screen name if the given text is a reply
  - New function `entities` to parse out all of the above

### Changed
- `Place::contained_within` is now a `Option<Vec<Place>>`, because I had the wrong type for that before
  - This is a **breaking change** if you were examining that field as a single location before
- Struct fields which are optional now only return None for their absence, instead of absorbing all their errors
  - This led to the following two changes:
- `Tweet::user` is now optional
  - Twitter stopped returning users for the tweet in `TwitterUser::status`, so that field is optional now
  - This is a **breaking change**
- `Tweet::coordinates` is now properly parsed

## [0.6.0] - 2016-10-20
### Added
- New module `direct` and `DirectMessage`/`DMEntities` structs
  - New function to load a single direct message (`show`)
  - New function to load DMs received by the authenticated user (`received`)
  - New function to load DMs sent by the authenticated user (`sent`)
  - New function to send a DM (`send`)
  - New function to delete a previously-sent DM (`delete`)
- New module `service` for miscellaneous broad methods about Twitter as a whole
  - New function `terms` to load the Terms of Service
  - New function `privacy` to load the Privacy Policy
  - New function `config` to load broad service-level configuration elements
  - New function `rate_limit_status` to load current rate-limit information for most methods

### Changed
- All `created_at` timestamps are now parsed through `chrono`
  - This is a notable **breaking change** if you were handling this parsing yourself
- `tweet::source` is now a new `TweetSource` struct and no longer an HTML String
  - This is a notable **breaking change** if you were parsing this yourself
- `Response<T>` now implements Deref, so you don't have to use `.response` all the time

## [0.5.0] - 2016-10-02
### Added
- New methods on `SearchBuilder` to constrain initial searches to be before or after given tweet IDs
- New module `place` and `Place` struct
- New function to load a single place from ID (`show`)
- New functions to load a list of places from a specific latitude/longitude (`reverse_geocode`,
  `reverse_geocode_url`)
- New functions to load a list of places from a search query (`search_point`, `search_query`,
  `search_ip`, `search_url`)

### Changed
- Fields on `DraftTweet` are public to facilitate UI for long-term draft storage
- `DraftTweet`'s coordinates are now f64 instead of f32
  - This is a **breaking change** if you had f32 bindings for this purpose
- New error enum, `BadUrl`, telling you that you passed a bad URL to
  `reverse_geocode_url` or `search_url`
  - This is a **breaking change** if you were matching on the error types before
- Made `tweet::Timeline::new()` and `user::UserSearch::new()` non-public
  - This is a **breaking change** if you were using these functions instead of any of the real
    initializers
- Added fields `coordinates` and `place` to the `Tweet` structure
- Made tweet loading functions request and parse extended tweets
- Added fields `display_text_range` and `truncated` to the `Tweet` structure
- Added fields and methods `auto_populate_reply_metadata`,
  `exclude_reply_user_ids`, and `attachment_url` to the `DraftTweet` structure

## [0.4.0] - 2016-09-02
### Added
- New module `tweet` and `Tweet` struct
- New function to load a single tweet (`show`)
- New function to load recent retweets of a single tweet (`retweets_of`)
- New functions to look up a list of tweet IDs (`lookup`, `lookup_map`)
- New `Timeline` struct to navigate timelines and other relatively-indexed collections of tweets
- New function to load user's home timeline (`home_timeline`)
- New function to load user's mentions timeline (`mentions_timeline`)
- New function to load the posts by a given user (`user_timeline`)
- New function to load the user's posts that have been retweeted (`retweets_of_me`)
- New function to load the user IDs who have retweeted a given tweet (`retweeters_of`)
- New function to load the posts liked by a given user (`liked_by`)
- New module `search` to contain all the tweet-search structs and methods
- New functions to retweet and unretweet statuses (`retweet`, `unretweet`)
- New functions to like and un-like statuses (`like`, `unlike`)
- New struct `DraftTweet` to handle assembling new statuses to post
- New function to delete a given tweet (`delete`)

### Changed
- Moved `UserID` into the user module
  - This is a **breaking change** if you used the type directly (like in the lookup example)
- Changed the signature of `user::relation_lookup` to match `user::lookup`
- New field in `user::TwitterUser`: `status`
- New error enum, `RateLimit(i32)`, telling you that you hit your rate limit
  and when it will lapse
  - This is a **breaking change** if you were exhaustively matching on these before
- Introduce a type alias `WebResponse` for `Result<Response<T>, Error>` which was *everywhere*
- Error::InvalidResponse now contains information about where in the code the error occurred
  - This is a **breaking change** if you were matching on the error types before

## [0.3.0] - 2016-08-19
### Added
- New functions to load the muted users list (`mutes`, `mutes_ids`)
- New functions to follow/unfollow a user (`follow`, `unfollow`)
- New function to test the validity of access tokens (`verify_tokens`)
- New functions to see incoming/outgoing follow requests (`incoming_requests`, `outgoing_requests`)
- New function to see friendship status between users (`relation`)
- New function to change notification/retweet settings (`update_follow`)
- New function to list users that the user has disabled retweets from (`friends_no_retweets`)
- New function to look up friendship status for several users (`relation_lookup`)
- New functions to block/unblock users (`block`, `unblock`, `report_spam`)
- New functions to mute/unmute users (`mute`, `unmute`)

### Changed
- Combined IDLoader and UserLoader into CursorIter (with the same interface)
  - This is a **breaking change** if you assigned these results to variables with explicit types
  - (If you merely used them as iterators or didn't explicitly declare their type, the interface is
    the same)
- Moved `TwitterErrors` and `TwitterErrorCode` into the error module
- Moved `Cursor`, `CursorIter`, `UserCursor`, `IDCursor` into a separate module
  - This is a **breaking change** if you used these types directly
  - (If you merely used the iterators and skipped straight to the users/IDs being returned, the
    interface is the same)

## [0.2.0] - 2016-08-08
### Added
- Entity structs, so you can parse URL's from user bios (and from tweets in the future)

### Changed
- Added entity information to the user struct
- Removed dependency on the `time` crate (Thanks, serprex!)

## [0.1.1] - 2016-08-04
### Changed
- Relicense with Apache2 while I figure out how to make LGPL work with Rust

## [0.1.0] - 2016-08-04
### Added
- Initial version
- Auth methods
- User lookup, search, friend/follower list
- "basic" example showing various user lookups
- "reciprocal" example showing the users you mutually follow

<!-- vim: set tw=100 expandtab: --><|MERGE_RESOLUTION|>--- conflicted
+++ resolved
@@ -1,6 +1,5 @@
 # Changelog for egg-mode
 
-<<<<<<< HEAD
 ## Pending
 ### Added
 - Added module `list` with `List` and `ListID` structs
@@ -32,12 +31,11 @@
   - Only a **breaking change** if something that coerces into a slice doesn't also impl
     `IntoIterator<Item=&'a T>`. As Vecs and slices already do this, the common cases are
     source-compatible.
-=======
+
 ## [0.8.1] - 2017-05-18
 
 0.8.1 is a quick patch to update to `*ring*` version 0.9.4, to prevent linking issues when used with
 `*ring*` 0.9.x.
->>>>>>> 48bdf128
 
 ## [0.8.0] - 2016-01-30
 ### Added
